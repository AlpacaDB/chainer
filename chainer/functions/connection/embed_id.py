--- conflicted
+++ resolved
@@ -12,7 +12,7 @@
         x_type, w_type = in_types
         type_check.expect(
             x_type.dtype == numpy.int32,
-            x_type.ndim == 1,
+            x_type.ndim >= 1,
         )
         type_check.expect(
             w_type.dtype == numpy.float32,
@@ -35,7 +35,8 @@
             cuda.elementwise(
                 'T gy, int32 x, int32 n_out', 'raw T gW',
                 'int w_ind[] = {x, i % n_out}; atomicAdd(&gW[w_ind], gy)',
-                'embed_id_bwd')(gy, x[:, None], gW.shape[1], gW)
+                'embed_id_bwd')(
+                    gy, xp.expand_dims(x, -1), gW.shape[1], gW)
         return None, gW
 
 
@@ -50,33 +51,15 @@
 
     This function is only differentiable on the input ``W``.
 
-<<<<<<< HEAD
     Args:
         x (~chainer.Variable): Input variable with one-hot representation.
         W (~chainer.Variable): Representation of each ID (a.k.a.
             word embeddings).
-=======
-        type_check.expect(
-            x_type.dtype == numpy.int32,
-            x_type.ndim >= 1,
-        )
->>>>>>> 7c6b74d1
 
     Returns:
         ~chainer.Variable: Output variable.
 
     .. seealso:: :class:`EmbedID`
 
-<<<<<<< HEAD
     """
-    return EmbedIDFunction()(x, W)
-=======
-    def backward_gpu(self, x, gy):
-        cuda.elementwise(
-            'T gy, int32 x, int32 n_out', 'raw T gW',
-            'int w_ind[] = {x, i % n_out}; atomicAdd(&gW[w_ind], gy)',
-            'embed_id_bwd')(
-                gy[0], cuda.cupy.expand_dims(x[0], -1),
-                self.gW.shape[1], self.gW)
-        return None,
->>>>>>> 7c6b74d1
+    return EmbedIDFunction()(x, W)